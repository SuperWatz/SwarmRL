--- conflicted
+++ resolved
@@ -2,7 +2,6 @@
 Model to compute external forces in an espresso simulation.
 """
 import dataclasses
-<<<<<<< HEAD
 import typing
 
 import numpy as np
@@ -21,12 +20,6 @@
 
     def __eq__(self, other):
         return self.id == other.id
-=======
-from typing import Union
-
-import numpy as np
-import torch
->>>>>>> 9aeaecde
 
 
 @dataclasses.dataclass
@@ -61,4 +54,4 @@
         action : list
                 List of Actions for all Colloids in the same order as input colloids
         """
-        raise NotImplementedError("Interaction models must define a calc_action method")+        raise NotImplementedError("Interaction models must define a calc_action method")
