--- conflicted
+++ resolved
@@ -9,7 +9,6 @@
 
 from swarmrl.engine.engine import Engine
 from swarmrl.losses.loss import Loss
-from swarmrl.losses.policy_gradient_loss import PolicyGradientLoss
 from swarmrl.models.ml_model import MLModel
 from swarmrl.rl_protocols.actor_critic import ActorCritic
 
@@ -31,7 +30,7 @@
     def __init__(
         self,
         rl_protocols: List[ActorCritic],
-        loss: Loss = PolicyGradientLoss(),
+        loss: Loss,
     ):
         """
         Constructor for the MLP RL.
@@ -179,10 +178,6 @@
         system_runner: Engine,
         n_episodes: int,
         episode_length: int,
-<<<<<<< HEAD
-        load_bar: bool = True,
-=======
->>>>>>> f27b94dd
     ):
         """
         Perform the RL training.
@@ -195,11 +190,6 @@
                 Number of episodes to use in the training.
         episode_length : int
                 Number of time steps in one episode.
-<<<<<<< HEAD
-        load_bar : bool (default=True)
-                If true, show a progress bar.
-=======
->>>>>>> f27b94dd
         """
         rewards = [0.0]
         current_reward = 0.0
@@ -228,11 +218,10 @@
                 Episode=episode,
                 current_reward=current_reward,
                 running_reward=np.mean(rewards),
-                visible=load_bar,
             )
             for _ in range(n_episodes):
                 system_runner.integrate(episode_length, force_fn)
-                force_fn, current_reward = self.update_rl()
+                force_fn, current_reward = self.update_rl
                 rewards.append(current_reward)
                 episode += 1
                 progress.update(
@@ -250,6 +239,4 @@
             try:
                 os.remove(f".traj_data_{item}.npy")
             except FileNotFoundError:
-                pass
-
-        return np.array(rewards)+                pass