--- conflicted
+++ resolved
@@ -1,30 +1,19 @@
 """
 Run an RL agent to find the center of a box.
 """
-<<<<<<< HEAD
-import argparse
-import copy
-
-=======
 import swarmrl as srl
 import swarmrl.utils
 import logging
 import argparse
 import copy
+from bacteria import utils
 import pint
 import numpy as np
 import tqdm
 import torch
->>>>>>> 9aeaecde
 import h5py as hf
 import matplotlib.pyplot as plt
-import numpy as np
-import pint
-import torch
 import znvis as vis
-from bacteria import utils
-
-import swarmrl as srl
 
 
 def run_analysis():
@@ -81,8 +70,8 @@
     outfolder = swarmrl.utils.setup_sim_folder(
         args.outfolder_base, args.name, ask_if_exists=not args.test
     )
-<<<<<<< HEAD
-    print(outfolder)
+    logger = swarmrl.utils.setup_swarmrl_logger(f"{outfolder}/{args.name}.log",
+                                                loglevel_terminal=logging.DEBUG)
 
     # Define the MD simulation parameters
     ureg = pint.UnitRegistry()
@@ -111,51 +100,18 @@
         / (np.pi ** 2 * md_params.initiation_radius)
     )
     run_params = {"sim_duration": ureg.Quantity(1.5, "hour"), "seed": args.seed}
-=======
-    logger = swarmrl.utils.setup_swarmrl_logger(f"{outfolder}/{args.name}.log",
-                                                loglevel_terminal=logging.DEBUG)
-
-    # Define the MD simulation parameters
-    ureg = pint.UnitRegistry()
-    md_params = srl.espresso.MDParams(n_colloids=10,
-                                      ureg=ureg,
-                                      colloid_radius=ureg.Quantity(2.14, 'micrometer'),
-                                      fluid_dyn_viscosity=ureg.Quantity(8.9e-4,
-                                                                        'pascal * second'),
-                                      WCA_epsilon=ureg.Quantity(293, 'kelvin')
-                                                  * ureg.boltzmann_constant,
-                                      colloid_density=ureg.Quantity(2.65,
-                                                                    'gram / centimeter**3'),
-                                      temperature=ureg.Quantity(293, 'kelvin'),
-                                      box_length=ureg.Quantity(1000, 'micrometer'),
-                                      initiation_radius=ureg.Quantity(106,
-                                                                      'micrometer'),
-                                      time_slice=ureg.Quantity(0.5, 'second'),
-                                      time_step=ureg.Quantity(0.5, 'second') / 15,
-                                      write_interval=ureg.Quantity(2, 'second'))
-
-    run_params = {'sim_duration': ureg.Quantity(2, 'hour'),
-                  'seed': args.seed}
->>>>>>> 9aeaecde
 
     md_params_without_ureg = copy.deepcopy(md_params.__dict__)
     md_params_without_ureg.pop("ureg")
 
-<<<<<<< HEAD
     params_to_write = {
         "type": "lavergne",
         "md_params": md_params_without_ureg,
         "model_params": model_params,
         "run_params": run_params,
     }
-=======
-    params_to_write = {'md_params': md_params_without_ureg,
-                       'run_params': run_params
-                       }
->>>>>>> 9aeaecde
 
-    swarmrl.utils.write_params(outfolder, args.name, params_to_write,
-                               write_espresso_version=True)
+    utils.write_params(outfolder, args.name, params_to_write)
 
     # Define the simulation engine.
     system_runner = srl.espresso.EspressoMD(
@@ -166,20 +122,30 @@
         write_chunk_size=1000,
     )
     system_runner.setup_simulation()
-<<<<<<< HEAD
+    gamma = system_runner.colloid_friction_translation
+    target_vel = model_params['target_vel_SI'].m_as('sim_velocity')
+    act_force = target_vel * gamma
 
-=======
->>>>>>> 9aeaecde
+    perception_threshold = model_params['perception_threshold'].m_as('1/ sim_length')
+
     # Define the force model.
 
     # Define networks
     critic_stack = torch.nn.Sequential(
         torch.nn.Linear(3, 128),
         torch.nn.ReLU(),
+        torch.nn.Linear(128, 128),
+        torch.nn.ReLU(),
+        torch.nn.Linear(128, 128),
+        torch.nn.ReLU(),
         torch.nn.Linear(128, 1),
     )
     actor_stack = torch.nn.Sequential(
         torch.nn.Linear(3, 128),
+        torch.nn.ReLU(),
+        torch.nn.Linear(128, 128),
+        torch.nn.ReLU(),
+        torch.nn.Linear(128, 128),
         torch.nn.ReLU(),
         torch.nn.Linear(128, 4),
     )
@@ -199,11 +165,7 @@
     )
 
     # Define the loss model
-<<<<<<< HEAD
     loss = srl.losses.ProximalPolicyLoss()
-=======
-    loss = srl.loss.Loss(md_params.n_colloids)
->>>>>>> 9aeaecde
 
     # Define the observable.
     observable = srl.observables.PositionObservable()
@@ -214,18 +176,10 @@
     )
 
     # Run the simulation.
-<<<<<<< HEAD
     n_slices = int(run_params["sim_duration"] / md_params.time_slice)
 
     n_episodes = 5000
     episode_length = int(np.ceil(n_slices / 800))
-=======
-    n_slices = int(run_params['sim_duration'] / md_params.time_slice)
-    logger.info("Starting simulation")
-    for _ in tqdm.tqdm(range(100)):
-        system_runner.integrate(int(n_slices / 100), force_model)
-        force_model.update_rl()
->>>>>>> 9aeaecde
 
     rl_trainer.perform_rl_training(
         system_runner=system_runner,
@@ -240,4 +194,4 @@
     """
     run_simulation()
     run_analysis()
-    visualize_particles()+    visualize_particles()
