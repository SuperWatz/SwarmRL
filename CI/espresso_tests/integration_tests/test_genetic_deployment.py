"""
Integration test for the genetic algorithm training.
"""
import tempfile

<<<<<<< HEAD
=======
import tempfile
>>>>>>> 9d437ef7
import unittest as ut

import flax.linen as nn
import numpy as np
import optax
import pint

import swarmrl as srl
from swarmrl.models.interaction_model import Action


# Helper definitions.
def get_simulation_runner(directory):
    """
    Collect a simulation runner.
    """
    seed = int(np.random.uniform(1, 100))

    temperature = 297.15
    n_colloids = 3

    ureg = pint.UnitRegistry()
    md_params = srl.espresso.MDParams(
        ureg=ureg,
        fluid_dyn_viscosity=ureg.Quantity(8.9e-4, "pascal * second"),
        WCA_epsilon=ureg.Quantity(temperature, "kelvin") * ureg.boltzmann_constant,
        temperature=ureg.Quantity(300.0, "kelvin"),
        box_length=ureg.Quantity(1000, "micrometer"),
        time_slice=ureg.Quantity(0.5, "second"),
        time_step=ureg.Quantity(0.5, "second") / 5,
        write_interval=ureg.Quantity(2, "second"),
    )

    system_runner = srl.espresso.EspressoMD(
        md_params=md_params,
        n_dims=2,
        seed=seed,
        out_folder=directory,
        write_chunk_size=100,
    )

    coll_type = 0
    system_runner.add_colloids(
        n_colloids,
        ureg.Quantity(2.14, "micrometer"),
        ureg.Quantity(np.array([500, 500, 0]), "micrometer"),
        ureg.Quantity(400, "micrometer"),
        type_colloid=coll_type,
    )

    return system_runner


class Network(nn.Module):
    """A simple dense model."""

    @nn.compact
    def __call__(self, x):
        x = nn.Dense(features=128)(x)
        x = nn.relu(x)
        y = nn.Dense(features=1)(x)
        x = nn.Dense(features=4)(x)
        return x, y


def scale_function(distance: float):
    """
    Scaling function for the task
    """
    return 1 - distance


class TestGeneticTraining(ut.TestCase):
    """
    Test suite for the genetic training.
    """

<<<<<<< HEAD
    def test_genetic_training(self):
        with tempfile.TemporaryDirectory() as temp_dir:
            exploration_policy = srl.exploration_policies.RandomExploration(
                probability=0.0
            )
=======
    def test_run(self):
        """
        Prepare the test.
        """
        with tempfile.TemporaryDirectory() as temp_dir:
            # Exploration policy
            exploration_policy = srl.exploration_policies.RandomExploration(
                probability=0.0
            )

            # Sampling strategy
>>>>>>> 9d437ef7
            sampling_strategy = srl.sampling_strategies.GumbelDistribution()

            # Set the task
            task = srl.tasks.searching.GradientSensing(
                source=np.array([500.0, 500.0, 0.0]),
                decay_function=scale_function,
                reward_scale_factor=10,
                box_length=np.array([1000.0, 1000.0, 1000]),
            )
            observable = srl.observables.ConcentrationField(
                source=np.array([500.0, 500.0, 0.0]),
                decay_fn=scale_function,
                scale_factor=10,
                box_length=np.array([1000.0, 1000.0, 1000]),
            )

            # Define the loss model
            loss = srl.losses.ProximalPolicyLoss(n_epochs=2)

            network = srl.networks.FlaxModel(
                flax_model=Network(),
                optimizer=optax.adam(learning_rate=0.001),
                input_shape=(1,),
                sampling_strategy=sampling_strategy,
                exploration_policy=exploration_policy,
            )

            translate = Action(force=10.0)
            rotate_clockwise = Action(torque=np.array([0.0, 0.0, 10.0]))
            rotate_counter_clockwise = Action(torque=np.array([0.0, 0.0, -10.0]))
            do_nothing = Action()

            actions = {
                "RotateClockwise": rotate_clockwise,
                "Translate": translate,
                "RotateCounterClockwise": rotate_counter_clockwise,
                "DoNothing": do_nothing,
            }

            protocol = srl.rl_protocols.ActorCritic(
                particle_type=0,
                network=network,
                task=task,
                observable=observable,
                actions=actions,
            )

            rl_trainer = srl.gyms.Gym(
                [protocol],
                loss,
            )
            self.training_routine = srl.training_routines.GeneticTraining(
                rl_trainer,
<<<<<<< HEAD
                get_simulation_runner(temp_dir),
                output_directory=temp_dir,
                n_episodes=50,
                episode_length=20,
                number_of_generations=3,
                population_size=10,
=======
                get_simulation_runner,
                n_episodes=50,
                output_directory=temp_dir,
                episode_length=20,
                number_of_generations=5,
                population_size=4,
>>>>>>> 9d437ef7
                number_of_parents=3,
                parallel_jobs=2,
            )

            self.training_routine.train_model()


if __name__ == "__main__":
    ut.main()<|MERGE_RESOLUTION|>--- conflicted
+++ resolved
@@ -3,10 +3,6 @@
 """
 import tempfile
 
-<<<<<<< HEAD
-=======
-import tempfile
->>>>>>> 9d437ef7
 import unittest as ut
 
 import flax.linen as nn
@@ -84,13 +80,6 @@
     Test suite for the genetic training.
     """
 
-<<<<<<< HEAD
-    def test_genetic_training(self):
-        with tempfile.TemporaryDirectory() as temp_dir:
-            exploration_policy = srl.exploration_policies.RandomExploration(
-                probability=0.0
-            )
-=======
     def test_run(self):
         """
         Prepare the test.
@@ -102,7 +91,6 @@
             )
 
             # Sampling strategy
->>>>>>> 9d437ef7
             sampling_strategy = srl.sampling_strategies.GumbelDistribution()
 
             # Set the task
@@ -156,21 +144,12 @@
             )
             self.training_routine = srl.training_routines.GeneticTraining(
                 rl_trainer,
-<<<<<<< HEAD
-                get_simulation_runner(temp_dir),
-                output_directory=temp_dir,
-                n_episodes=50,
-                episode_length=20,
-                number_of_generations=3,
-                population_size=10,
-=======
                 get_simulation_runner,
                 n_episodes=50,
                 output_directory=temp_dir,
                 episode_length=20,
                 number_of_generations=5,
                 population_size=4,
->>>>>>> 9d437ef7
                 number_of_parents=3,
                 parallel_jobs=2,
             )
